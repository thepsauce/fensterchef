#ifndef FRAME_H
#define FRAME_H

#include <stdint.h>

#include <xcb/xcb.h>

/* the number the first window gets assigned */
#define FIRST_WINDOW_NUMBER 1

/* A window is a wrapper around and xcb window, it is always part of a global
 * linked list and has a unique id.
 */
typedef struct window {
    /* the actual X window */
    xcb_window_t xcb_window;
    /* if the window is visible */
    unsigned visible : 1;
    /* if the window has focus */
    unsigned focused : 1;
    /* the id of this window */
    uint32_t number;
    /* the next window in the linked list */
    struct window *next;
} Window;

/* the first window in the linked list */
extern Window *g_first_window;

<<<<<<< HEAD
#define WINDOW_SENTINEL ((Window*) -1)

struct frame {
=======
/* A frame is a rectangular region on the screen that may or may not
 * contain a window.
 * Frames can be split into smaller sub frames and are the driving
 * force of the tiling layout.
 */
typedef struct frame {
>>>>>>> 23aa7297
    /* the window inside the frame, may be NULL */
    Window *window;
    /* coordinates and size of the frame */
    int32_t x;
    int32_t y;
    int32_t w;
    int32_t h;
};

typedef uint32_t Frame;

/* list of frames */
extern struct frame *g_frames;
extern Frame g_frame_count;
/* the currently selected/focused frame */
extern Frame g_cur_frame;

/* Create a window struct and add it to the window list,
 * this also assigns the next id. */
Window *create_window(xcb_window_t xcb_window);

<<<<<<< HEAD
/* get the frame this window is contained in, may return NULL */
Frame get_frame_of_window(Window *window);
=======
/* Destroy given window and removes it from the window linked list.
 * This does NOT destroy the underlying xcb window.
 */
void destroy_window(Window *window);

/* Get the window before this window in the linked list.
 * This function WRAPS around so
 *  `get_previous_window(g_first_window)` returns the last window.
 * @window may be NULL, then NULL is also returned.
 */
Window *get_previous_window(Window *window);

/* Get the internal window that has the associated xcb window.
 *
 * @return NULL when none has this xcb window.
 */
Window *get_window_of_xcb_window(xcb_window_t xcb_window);

/* Get the frame this window is contained in.
 *
 * @return NULL when the window is not in any frame.
 */
Frame *get_frame_of_window(Window *window);
>>>>>>> 23aa7297

/* Show the window by mapping and sizing it. */
void show_window(Window *window);

/* Hide the window by unmapping it. */
void hide_window(Window *window);

/* Get the currently focused window.
 *
 * @return NULL when the root has focus.
 */
Window *get_focus_window(void);

/* Set the window that is in focus. */
void set_focus_window(Window *window);

<<<<<<< HEAD
/* create a frame at given coordinates that contains a window (`win` may be 0)
 * and attach it to the linked list */
Frame create_frame(Window *window, int32_t x, int32_t y, int32_t w, int32_t h);

/* remove a frame from the screen and hide the inner window, this
 * returns 1 when the given frame is the last frame */
int remove_frame(Frame frame);

/* Get a frame at given position. */
Frame get_frame_at_position(int32_t x, int32_t y);

/* set the frame in focus, this also focuses the inner window if it exists */
void set_focus_frame(Frame frame);

/* reload the frame to apply changes with xcb */
void reload_frame(Frame frame);
=======
/* Get a window that is not shown but in the window list coming after
 * the given window or NULL when there is none.
 *
 * @window may be NULL.
 * @return NULL iff there is no hidden window.
 */
Window *get_next_hidden_window(Window *window);

/* Get a window that is not shown but in the window list coming before
 * the given window.
 *
 * @window may be NULL.
 * @return NULL iff there is no hidden window.
 */
Window *get_previous_hidden_window(Window *window);

/* Create a frame at given coordinates that contains a window
 * and attach it to the linked list.
 *
 * @window may be NULL to indicate an empty frame.
 */
Frame *create_frame(Window *window, int32_t x, int32_t y, int32_t w, int32_t h);

/* Remove a frame from the screen and hide the inner window.
 *
 * @return 1 when the given frame is the last frame, otherwise 0.
 */
int remove_frame(Frame *frame);

/* Set the frame in focus, this also focuses the inner window if it exists. */
void set_focus_frame(Frame *frame);
>>>>>>> 23aa7297

#endif<|MERGE_RESOLUTION|>--- conflicted
+++ resolved
@@ -7,6 +7,9 @@
 
 /* the number the first window gets assigned */
 #define FIRST_WINDOW_NUMBER 1
+
+/* an invalid window pointer */
+#define WINDOW_SENTINEL ((Window*) -1)
 
 /* A window is a wrapper around and xcb window, it is always part of a global
  * linked list and has a unique id.
@@ -25,45 +28,58 @@
 } Window;
 
 /* the first window in the linked list */
-extern Window *g_first_window;
+extern Window       *g_first_window;
 
-<<<<<<< HEAD
-#define WINDOW_SENTINEL ((Window*) -1)
+#define PARENT_FRAME(frame) (((frame)-1)/2)
+#define LEFT_FRAME(frame) ((frame)*2+1)
+#define RIGHT_FRAME(frame) ((frame)*2+2)
 
-struct frame {
-=======
+#define IS_FRAME_VALID(frame) \
+    ((frame) < g_frame_capacity && \
+      g_frames[frame].window != WINDOW_SENTINEL)
+
 /* A frame is a rectangular region on the screen that may or may not
  * contain a window.
  * Frames can be split into smaller sub frames and are the driving
  * force of the tiling layout.
  */
-typedef struct frame {
->>>>>>> 23aa7297
-    /* the window inside the frame, may be NULL */
+struct frame {
+    /* the window inside the frame, may be NULL or
+     * WINDOW_SENTINEL to signal an unused frame */
     Window *window;
     /* coordinates and size of the frame */
     int32_t x;
     int32_t y;
-    int32_t w;
-    int32_t h;
+    uint32_t width;
+    uint32_t height;
 };
 
 typedef uint32_t Frame;
 
+/* This is how frames are organize in the array g_frames:
+ *    0         1               2
+ * [ Frame, Frame * 2 + 1, Frame * 2 + 2 ]
+ *
+ * 0  1    2    3  4  5      6           7
+ * [ X, X, Frame, ., ., ., Frame * 2, Frame * 2 + 1 ]
+ *
+ * NOTE: The array has gaps and such gaps are indicated with their window
+ * being set to WINDOW_SENTINEL.
+ *
+ * It is guaranteed that there is always at least one frame (the root frame).
+ */
+
 /* list of frames */
 extern struct frame *g_frames;
-extern Frame g_frame_count;
+/* the number of allocated frames in g_frames */
+extern Frame        g_frame_capacity;
 /* the currently selected/focused frame */
-extern Frame g_cur_frame;
+extern Frame        g_cur_frame;
 
 /* Create a window struct and add it to the window list,
  * this also assigns the next id. */
 Window *create_window(xcb_window_t xcb_window);
 
-<<<<<<< HEAD
-/* get the frame this window is contained in, may return NULL */
-Frame get_frame_of_window(Window *window);
-=======
 /* Destroy given window and removes it from the window linked list.
  * This does NOT destroy the underlying xcb window.
  */
@@ -72,6 +88,7 @@
 /* Get the window before this window in the linked list.
  * This function WRAPS around so
  *  `get_previous_window(g_first_window)` returns the last window.
+ *
  * @window may be NULL, then NULL is also returned.
  */
 Window *get_previous_window(Window *window);
@@ -86,8 +103,7 @@
  *
  * @return NULL when the window is not in any frame.
  */
-Frame *get_frame_of_window(Window *window);
->>>>>>> 23aa7297
+Frame get_frame_of_window(Window *window);
 
 /* Show the window by mapping and sizing it. */
 void show_window(Window *window);
@@ -104,24 +120,6 @@
 /* Set the window that is in focus. */
 void set_focus_window(Window *window);
 
-<<<<<<< HEAD
-/* create a frame at given coordinates that contains a window (`win` may be 0)
- * and attach it to the linked list */
-Frame create_frame(Window *window, int32_t x, int32_t y, int32_t w, int32_t h);
-
-/* remove a frame from the screen and hide the inner window, this
- * returns 1 when the given frame is the last frame */
-int remove_frame(Frame frame);
-
-/* Get a frame at given position. */
-Frame get_frame_at_position(int32_t x, int32_t y);
-
-/* set the frame in focus, this also focuses the inner window if it exists */
-void set_focus_frame(Frame frame);
-
-/* reload the frame to apply changes with xcb */
-void reload_frame(Frame frame);
-=======
 /* Get a window that is not shown but in the window list coming after
  * the given window or NULL when there is none.
  *
@@ -138,21 +136,36 @@
  */
 Window *get_previous_hidden_window(Window *window);
 
-/* Create a frame at given coordinates that contains a window
- * and attach it to the linked list.
- *
- * @window may be NULL to indicate an empty frame.
+/* Split a frame horizontally or vertically. 
+ * Set @is_split_vert to 1 for a vertical split and 0 for a horizontal split.
  */
-Frame *create_frame(Window *window, int32_t x, int32_t y, int32_t w, int32_t h);
+void split_frame(Frame split_from, int is_split_vert);
 
 /* Remove a frame from the screen and hide the inner window.
  *
+ * This frame must have NO children.
+ *
  * @return 1 when the given frame is the last frame, otherwise 0.
  */
-int remove_frame(Frame *frame);
+int remove_leaf_frame(Frame frame);
 
 /* Set the frame in focus, this also focuses the inner window if it exists. */
-void set_focus_frame(Frame *frame);
->>>>>>> 23aa7297
+void set_focus_frame(Frame frame);
+
+/* Checks if the given point is within the given frame.
+ * @return 1 if the point is inside the frame, 0 otherwise */
+int is_point_in_frame(Frame frame, int32_t x, int32_t y);
+
+/* Get a frame at given position. */
+Frame get_frame_at_position(int32_t x, int32_t y);
+
+/* Set the frame in focus, this also focuses the inner window if it exists. */
+void set_focus_frame(Frame frame);
+
+/* Repositions the underlying window to fit within the frame.
+ *
+ * @frame may be NULL, then nothing happens.
+ */
+void reload_frame(Frame frame);
 
 #endif