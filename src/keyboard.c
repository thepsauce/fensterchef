--- conflicted
+++ resolved
@@ -14,18 +14,18 @@
     { XCB_MOD_MASK_1, XK_Return, ACTION_START_TERMINAL },
     { XCB_MOD_MASK_1, XK_n, ACTION_NEXT_WINDOW },
     { XCB_MOD_MASK_1, XK_p, ACTION_PREV_WINDOW },
-<<<<<<< HEAD
 
-    { XCB_MOD_MASK_1, XK_v, ACTION_SPLIT_VERTICALLY },
-    { XCB_MOD_MASK_1, XK_h, ACTION_SPLIT_HORIZONTALLY },
+    { XCB_MOD_MASK_1, XK_r, ACTION_REMOVE_FRAME },
+
+    { XCB_MOD_MASK_1, XK_v, ACTION_SPLIT_HORIZONTALLY },
+    { XCB_MOD_MASK_1, XK_s, ACTION_SPLIT_VERTICALLY },
 
     { XCB_MOD_MASK_1, XK_k, ACTION_MOVE_UP },
     { XCB_MOD_MASK_1, XK_h, ACTION_MOVE_LEFT },
     { XCB_MOD_MASK_1, XK_l, ACTION_MOVE_RIGHT },
     { XCB_MOD_MASK_1, XK_j, ACTION_MOVE_DOWN },
-=======
+
     { XCB_MOD_MASK_1, XK_w, ACTION_SHOW_WINDOW_LIST },
->>>>>>> 23aa7297
 };
 
 static xcb_key_symbols_t *keysyms;
