#include <unistd.h>

#include "action.h"
#include "fensterchef.h"
#include "frame.h"
<<<<<<< HEAD
#include "tilling.h"
=======
#include "log.h"
>>>>>>> 23aa7297

static void start_terminal(void)
{
    if (fork() == 0) {
        execl("/usr/bin/xterm", "/usr/bin/xterm", NULL);
    }
}

static void next_window(void)
{
    Window *window;
    Window *next;

<<<<<<< HEAD
    window = g_frames[g_cur_frame].window;
    if (window == NULL) {
=======
    window = g_cur_frame->window;
    next = get_next_hidden_window(window);
    if (next == NULL) {
        set_notification(UTF8_TEXT("No other window"),
                g_cur_frame->x + g_cur_frame->w / 2,
                g_cur_frame->y + g_cur_frame->h / 2);
>>>>>>> 23aa7297
        return;
    }

    hide_window(window);
    g_frames[g_cur_frame].window = next;
    show_window(next);
    set_focus_window(next);
}

static void prev_window(void)
{
    Window *window;
    Window *prev;

<<<<<<< HEAD
    window = g_frames[g_cur_frame].window;
    if (window == NULL) {
=======
    window = g_cur_frame->window;
    prev = get_previous_hidden_window(window);
    if (prev == NULL) {
        set_notification(UTF8_TEXT("No other window"),
                g_cur_frame->x + g_cur_frame->w / 2,
                g_cur_frame->y + g_cur_frame->h / 2);
>>>>>>> 23aa7297
        return;
    }

    hide_window(window);
    g_frames[g_cur_frame].window = prev;
    show_window(prev);
    set_focus_window(prev);
}

/* Do the given action, the action codes are `ACTION_*`. */
void do_action(int action)
{
    Window *window;

    switch (action) {
    case ACTION_START_TERMINAL:
        start_terminal();
        break;

    case ACTION_NEXT_WINDOW:
        next_window();
        break;

    case ACTION_PREV_WINDOW:
        prev_window();
        break;
<<<<<<< HEAD
    case ACTION_SPLIT_HORIZONTALLY:
        split_horizontally();
        break;
    case ACTION_SPLIT_VERTICALLY:
        split_vertically();
        break;
    case ACTION_MOVE_UP:
        if (g_frames[g_cur_frame].y == 0) {
            break;
        }
        set_focus_frame(get_frame_at_position(
                    g_frames[g_cur_frame].x, g_frames[g_cur_frame].y - 1));
        break;
    case ACTION_MOVE_LEFT:
        if (g_frames[g_cur_frame].x == 0) {
            break;
        }
        set_focus_frame(get_frame_at_position(
                    g_frames[g_cur_frame].x - 1, g_frames[g_cur_frame].y));
        break;
    case ACTION_MOVE_RIGHT:
        if (g_frames[g_cur_frame].x + g_frames[g_cur_frame].w ==
                g_screens[g_screen_no]->width_in_pixels) {
            break;
        }
        set_focus_frame(get_frame_at_position(
                    g_frames[g_cur_frame].x + g_frames[g_cur_frame].w, g_frames[g_cur_frame].y));
        break;
    case ACTION_MOVE_DOWN:
        if (g_frames[g_cur_frame].y + g_frames[g_cur_frame].h ==
                g_screens[g_screen_no]->height_in_pixels) {
            break;
        }
        set_focus_frame(get_frame_at_position(
                    g_frames[g_cur_frame].x, g_frames[g_cur_frame].y + g_frames[g_cur_frame].h));
=======

    case ACTION_SHOW_WINDOW_LIST:
        window = select_window_from_list();
        if (window != NULL) {
            if (!window->visible) {
                hide_window(g_cur_frame->window);
                g_cur_frame->window = window;
                show_window(window);
            }
            set_focus_window(window);
        }
>>>>>>> 23aa7297
        break;
    }
}<|MERGE_RESOLUTION|>--- conflicted
+++ resolved
@@ -3,11 +3,7 @@
 #include "action.h"
 #include "fensterchef.h"
 #include "frame.h"
-<<<<<<< HEAD
-#include "tilling.h"
-=======
 #include "log.h"
->>>>>>> 23aa7297
 
 static void start_terminal(void)
 {
@@ -21,17 +17,12 @@
     Window *window;
     Window *next;
 
-<<<<<<< HEAD
     window = g_frames[g_cur_frame].window;
-    if (window == NULL) {
-=======
-    window = g_cur_frame->window;
     next = get_next_hidden_window(window);
     if (next == NULL) {
         set_notification(UTF8_TEXT("No other window"),
-                g_cur_frame->x + g_cur_frame->w / 2,
-                g_cur_frame->y + g_cur_frame->h / 2);
->>>>>>> 23aa7297
+                g_frames[g_cur_frame].x + g_frames[g_cur_frame].width / 2,
+                g_frames[g_cur_frame].y + g_frames[g_cur_frame].height / 2);
         return;
     }
 
@@ -46,17 +37,12 @@
     Window *window;
     Window *prev;
 
-<<<<<<< HEAD
     window = g_frames[g_cur_frame].window;
-    if (window == NULL) {
-=======
-    window = g_cur_frame->window;
     prev = get_previous_hidden_window(window);
     if (prev == NULL) {
         set_notification(UTF8_TEXT("No other window"),
-                g_cur_frame->x + g_cur_frame->w / 2,
-                g_cur_frame->y + g_cur_frame->h / 2);
->>>>>>> 23aa7297
+                g_frames[g_cur_frame].x + g_frames[g_cur_frame].width / 2,
+                g_frames[g_cur_frame].y + g_frames[g_cur_frame].height / 2);
         return;
     }
 
@@ -69,7 +55,8 @@
 /* Do the given action, the action codes are `ACTION_*`. */
 void do_action(int action)
 {
-    Window *window;
+    Window  *window;
+    Frame   frame;
 
     switch (action) {
     case ACTION_START_TERMINAL:
@@ -83,55 +70,68 @@
     case ACTION_PREV_WINDOW:
         prev_window();
         break;
-<<<<<<< HEAD
+
+    case ACTION_REMOVE_FRAME:
+        if (remove_leaf_frame(g_cur_frame) != 0) {
+            set_notification(UTF8_TEXT("Can not remove the last frame"),
+                g_frames[g_cur_frame].x + g_frames[g_cur_frame].width / 2,
+                g_frames[g_cur_frame].y + g_frames[g_cur_frame].height / 2);
+        }
+        break;
+
     case ACTION_SPLIT_HORIZONTALLY:
-        split_horizontally();
+        split_frame(g_cur_frame, 0);
         break;
+
     case ACTION_SPLIT_VERTICALLY:
-        split_vertically();
+        split_frame(g_cur_frame, 1);
         break;
+
     case ACTION_MOVE_UP:
-        if (g_frames[g_cur_frame].y == 0) {
-            break;
+        frame = get_frame_at_position(g_frames[g_cur_frame].x,
+                g_frames[g_cur_frame].y - 1);
+        if (frame != (Frame) -1) {
+            set_focus_frame(frame);
         }
-        set_focus_frame(get_frame_at_position(
-                    g_frames[g_cur_frame].x, g_frames[g_cur_frame].y - 1));
         break;
+
     case ACTION_MOVE_LEFT:
-        if (g_frames[g_cur_frame].x == 0) {
-            break;
+        frame = get_frame_at_position(g_frames[g_cur_frame].x - 1,
+                g_frames[g_cur_frame].y);
+        if (frame != (Frame) -1) {
+            set_focus_frame(frame);
         }
-        set_focus_frame(get_frame_at_position(
-                    g_frames[g_cur_frame].x - 1, g_frames[g_cur_frame].y));
         break;
+
     case ACTION_MOVE_RIGHT:
-        if (g_frames[g_cur_frame].x + g_frames[g_cur_frame].w ==
-                g_screens[g_screen_no]->width_in_pixels) {
-            break;
+        frame = get_frame_at_position(
+                    g_frames[g_cur_frame].x + g_frames[g_cur_frame].width,
+                    g_frames[g_cur_frame].y);
+        if (frame != (Frame) -1) {
+            set_focus_frame(frame);
         }
-        set_focus_frame(get_frame_at_position(
-                    g_frames[g_cur_frame].x + g_frames[g_cur_frame].w, g_frames[g_cur_frame].y));
         break;
+
     case ACTION_MOVE_DOWN:
-        if (g_frames[g_cur_frame].y + g_frames[g_cur_frame].h ==
-                g_screens[g_screen_no]->height_in_pixels) {
-            break;
+        frame = get_frame_at_position(g_frames[g_cur_frame].x,
+                    g_frames[g_cur_frame].y + g_frames[g_cur_frame].height);
+        if (frame != (Frame) -1) {
+            set_focus_frame(frame);
         }
-        set_focus_frame(get_frame_at_position(
-                    g_frames[g_cur_frame].x, g_frames[g_cur_frame].y + g_frames[g_cur_frame].h));
-=======
+        break;
 
     case ACTION_SHOW_WINDOW_LIST:
         window = select_window_from_list();
         if (window != NULL) {
             if (!window->visible) {
-                hide_window(g_cur_frame->window);
-                g_cur_frame->window = window;
+                if (g_frames[g_cur_frame].window != NULL) {
+                    hide_window(g_frames[g_cur_frame].window);
+                }
+                g_frames[g_cur_frame].window = window;
                 show_window(window);
             }
             set_focus_window(window);
         }
->>>>>>> 23aa7297
         break;
     }
 }